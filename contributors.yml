- abhi-kr-2100
- Ajayff4
<<<<<<< HEAD
- alany411
=======
>>>>>>> 87851fba
- alexlbr
- avipatel97
- awreese
- bavardage
- bhbs
- BrianT1414
- brockross
- brophdawg11
- chaance
- chasinhues
- chensokheng
- chrisngobanh
- christopherchudzicki
- coryhouse
- cvbuelow
- david-crespo
- edwin177
- elanis
- elylucas
- emzoumpo
<<<<<<< HEAD
- gianlucca
- gijo-varghese
- goldins
- gowthamvbhat
=======
- frontsideair
- gijo-varghese
- haivuw
>>>>>>> 87851fba
- hongji00
- hsbtr
- hyesungoh
- IbraRouisDev
- Isammoc
- JaffParker
- JakubDrozd
- janpaepke
- jimniels
- jmargeta
- johnpangalos
- jonkoops
- kantuni
- kddnewton
- kentcdodds
- kkirsche
- koojaa
- KutnerUri
- latin-1
- liuhanqu
- loun4
- lqze
- lukerSpringTree
- marc2332
- markivancho
- mcansh
- MenouerBetty
- mfijas
<<<<<<< HEAD
- michal-antczak
=======
- MichaelDeBoey
- minami-minami
>>>>>>> 87851fba
- morleytatro
- ms10596
- noisypigeon
- paulsmithkc
- pcattori
- petersendidit
- promet99
- RobHannay
- rtmann
- ryanflorence
- sanketshah19
- senseibarni
- sergiodxa
- shamsup
- shihanng
- shivamsinghchahar
<<<<<<< HEAD
- SkayuX
- souzasmatheus
- srmagura
=======
- theostavrides
>>>>>>> 87851fba
- tanayv
- thisiskartik
- ThornWu
- timdorr
- tkindy
- turansky
- tyankatsu0105
- underager
- vijaypushkin
- vikingviolinist
<<<<<<< HEAD
- xcsnowcity
- yuleicul
=======
- williamsdyyz
- xavier-lc
- fz6m
- TkDodo
- infoxicator
- KostiantynPopovych
- CanRau
- dokeet
>>>>>>> 87851fba
<|MERGE_RESOLUTION|>--- conflicted
+++ resolved
@@ -1,9 +1,6 @@
 - abhi-kr-2100
 - Ajayff4
-<<<<<<< HEAD
 - alany411
-=======
->>>>>>> 87851fba
 - alexlbr
 - avipatel97
 - awreese
@@ -24,16 +21,13 @@
 - elanis
 - elylucas
 - emzoumpo
-<<<<<<< HEAD
 - gianlucca
 - gijo-varghese
 - goldins
 - gowthamvbhat
-=======
 - frontsideair
 - gijo-varghese
 - haivuw
->>>>>>> 87851fba
 - hongji00
 - hsbtr
 - hyesungoh
@@ -62,12 +56,9 @@
 - mcansh
 - MenouerBetty
 - mfijas
-<<<<<<< HEAD
 - michal-antczak
-=======
 - MichaelDeBoey
 - minami-minami
->>>>>>> 87851fba
 - morleytatro
 - ms10596
 - noisypigeon
@@ -84,13 +75,10 @@
 - shamsup
 - shihanng
 - shivamsinghchahar
-<<<<<<< HEAD
 - SkayuX
 - souzasmatheus
 - srmagura
-=======
 - theostavrides
->>>>>>> 87851fba
 - tanayv
 - thisiskartik
 - ThornWu
@@ -101,10 +89,8 @@
 - underager
 - vijaypushkin
 - vikingviolinist
-<<<<<<< HEAD
 - xcsnowcity
 - yuleicul
-=======
 - williamsdyyz
 - xavier-lc
 - fz6m
@@ -112,5 +98,4 @@
 - infoxicator
 - KostiantynPopovych
 - CanRau
-- dokeet
->>>>>>> 87851fba
+- dokeet