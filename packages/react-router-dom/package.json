--- conflicted
+++ resolved
@@ -11,18 +11,12 @@
   "unpkg": "umd/react-router-dom.production.min.js",
   "dependencies": {
     "prop-types": "^15.7.2",
-    "react-router": "6.0.0-alpha.5"
+    "react-router": "0.0.0-experimental-b1ff171f"
   },
   "peerDependencies": {
-<<<<<<< HEAD
+    "history": ">=5",
     "react": "0.0.0-experimental-33c3af284",
-    "react-dom": "0.0.0-experimental-33c3af284",
-    "react-router": "0.0.0-experimental-b1ff171f"
-=======
-    "history": ">=5",
-    "react": ">=16.8",
-    "react-dom": ">=16.8"
->>>>>>> 922d199f
+    "react-dom": "0.0.0-experimental-33c3af284"
   },
   "sideEffects": false,
   "keywords": [
